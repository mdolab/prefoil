--- conflicted
+++ resolved
@@ -761,11 +761,7 @@
                 raise Error("Optimization failed.")
             return self.british_thickness.getValue(opt.x)
 
-<<<<<<< HEAD
     def _MaxOptimize(self, maximum):
-=======
-    def getMaxCamber(self):
->>>>>>> d6ed5561
         """
         Used to compute the most negative and most positive cambers of an airfoil
 
