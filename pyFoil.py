--- conflicted
+++ resolved
@@ -16,10 +16,8 @@
 import numpy as np
 from pyspline.python.pySpline import Surface, Curve, line
 from scipy.optimize import fsolve, brentq
-<<<<<<< HEAD
 import sampling
-=======
-from numpy.linalg import norm 
+from numpy.linalg import norm
 
 
 class Error(Exception):
@@ -40,8 +38,6 @@
         msg += ' '*(78-i) + '|\n' + '+'+'-'*78+'+'+'\n'
         print(msg)
         Exception.__init__()
->>>>>>> 93ecc43a
-
 
 
 def _readCoordFile(filename):
@@ -179,31 +175,7 @@
     def getLE(self):
         '''
         Calculates the leading edge point on the spline, which is defined as the point furthest away from the TE. The spline is assumed to start at the TE. The routine uses a root-finding algorithm to compute the LE.
-
-<<<<<<< HEAD
         Let the TE be at point :math:`x_0, y_0`, then the Euclidean distance between the TE and any point on the airfoil spline is :math:`\ell(s) = \sqrt{\Delta x^2 + \Delta y^2}`, where :math:`\Delta x = x(s)-x_0` and :math:`\Delta y = y(s)-y_0`. We know near the LE, this quantity is concave. Therefore, to find its maximum, we differentiate and use a root-finding algorithm on its derivative.
-        :math:`\\frac{\mathrm{d}\ell}{\mathrm{d}s} = \\frac{\Delta x\\frac{\mathrm{d}x}{\mathrm{d}s} + \Delta y\\frac{\mathrm{d}y}{\mathrm{d}s}}{\ell}`
-
-        The function dellds computes the quantity :math:`\Delta x\\frac{\mathrm{d}x}{\mathrm{d}s} + \Delta y\\frac{\mathrm{d}y}{\mathrm{d}s}` which is then used by brentq to find its root, with an initial bracket at [0.3, 0.7].
-        '''
-
-        spline = self.spline
-
-        def dellds(s, spline, TE):
-            pt = spline.getValue(s)
-            deriv = spline.getDerivative(s)
-            dx = pt[0] - TE[0]
-            dy = pt[1] - TE[1]
-            return dx * deriv[0] + dy * deriv[1]
-
-        TE = spline.getValue(0)
-        s_LE = optimize.brentq(dellds, 0.3, 0.7, args=(spline, TE))
-
-        self.s_LE = s_LE
-
-        pass
-=======
-        Let the TE be at point :math:`x_0, y_0`, then the Euclidean distance between the TE and any point on the airfoil spline is :math:`\ell(s) = \sqrt{\Delta x^2 + \Delta y^2}`, where :math:`\Delta x = x(s)-x_0` and :math:`\Delta y = y(s)-y_0`. We know near the LE, this quantity is concave. Therefore, to find its maximum, we differentiate and use a root-finding algorithm on its derivative. 
         :math:`\\frac{\mathrm{d}\ell}{\mathrm{d}s} = \\frac{\Delta x\\frac{\mathrm{d}x}{\mathrm{d}s} + \Delta y\\frac{\mathrm{d}y}{\mathrm{d}s}}{\ell}`
 
         The function dellds computes the quantity :math:`\Delta x\\frac{\mathrm{d}x}{\mathrm{d}s} + \Delta y\\frac{\mathrm{d}y}{\mathrm{d}s}` which is then used by brentq to find its root, with an initial bracket at [0.3, 0.7].
@@ -222,7 +194,7 @@
             self.s_LE = brentq(dellds,0.3,0.7,args=(self.spline,self.TE))
             self.LE = self.spline.getValue(self.s_LE)
         return self.s_LE
->>>>>>> 93ecc43a
+
 
     def getLERadius(self):
         '''
@@ -357,8 +329,6 @@
     def roundTE(self):
         pass
 
-<<<<<<< HEAD
-
     def _removeTEPts(self):
         pass
 
@@ -369,13 +339,8 @@
     def _scaleCoords(self):
         pass
 
-    def sample(self,distribution,npts,**kwargs):
-
-        self.point_distribution =
-=======
 ## Sampling
     def sample(self,*args,**kwargs):
->>>>>>> 93ecc43a
         pass
 
     def _getDefaultSampling(self,npts = 100):
