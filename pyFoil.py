--- conflicted
+++ resolved
@@ -8,27 +8,15 @@
 Questions:
 - Modes?!? Should we provide any functionality for that?
 - Do we want twist in deg or rad?
-<<<<<<< HEAD
-
-
-=======
->>>>>>> 5a2eadcd
 """
 from __future__ import print_function
 from __future__ import division
 
 import warnings
 import numpy as np
-<<<<<<< HEAD
 import pyspline as pySpline
 from scipy.optimize import fsolve, brentq
 from pyfoil import sampling
-=======
-from pyspline.python.pySpline import Surface, Curve, line
-from scipy.optimize import fsolve, brentq
-import sampling as smp
-from numpy.linalg import norm
->>>>>>> 5a2eadcd
 import os
 import pygeo
 import matplotlib.pyplot as plt
@@ -51,7 +39,6 @@
         msg += ' '*(78-i) + '|\n' + '+'+'-'*78+'+'+'\n'
         print(msg)
         Exception.__init__()
-<<<<<<< HEAD
 
 
 def _readCoordFile(filename, headerlines=0):
@@ -93,58 +80,11 @@
     data = X[mask, :]
     return data
 
-=======
-
-
-def _readCoordFile(filename):
-    """ Load the airfoil file"""
-    f = open(filename, 'r')
-    line  = f.readline() # Read (and ignore) the first line
-    r = []
-    try:
-        r.append([float(s) for s in line.split()])
-    except:
-        r = []
-
-    while True:
-        line = f.readline()
-        if not line:
-            break # end of file
-        if line.isspace():
-            break # blank line
-        r.append([float(s) for s in line.split()])
-
-    X = np.array(r)
-    return X
-
-def _cleanup_pts(X):
-    '''
-    For now this just removes points which are too close together. In the future we may need to add further
-    functionalities. This is just a generic cleanup tool which is called as part of preprocessing.
-    DO NOT USE THIS, IT CURRENTLY DOES NOT WORK
-    '''
-    uniquePts, link = pygeo.geo_utils.pointReduce(X, nodeTol=1e-12)
-    nUnique = len(uniquePts)
-
-    # Create the mask for the unique data:
-    mask = np.zeros(nUnique, 'intc')
-    for i in range(len(link)):
-        mask[link[i]] = i
-
-    # De-duplicate the data
-    data = X[mask, :]
-    return data
-
->>>>>>> 5a2eadcd
 
 def _reorder(coords):
     '''
     This function serves two purposes. First, it makes sure the points are oriented in counter-clockwise
-<<<<<<< HEAD
     direction. Second, it makes sure the points start at the TE.
-=======
-    direction. Second, it makes sure the points start at the TE. 
->>>>>>> 5a2eadcd
     '''
     pass
 
@@ -209,11 +149,6 @@
     crit_cell_size = np.flatnonzero(cell_size<1e-10)
     for i in crit_cell_size:
         print("critical I", i)
-<<<<<<< HEAD
-
-=======
-    
->>>>>>> 5a2eadcd
     cell_ratio = cell_size[1:]/cell_size[:-1]
     exc = np.flatnonzero(cell_ratio > ratio_tol)
 
@@ -232,13 +167,9 @@
 
 class Airfoil(object):
     """
-<<<<<<< HEAD
     A class for manipulating airfoil geometry.
 
     Create an instance of an airfoil. There are two ways of instantiating
-=======
-    Create an instance of an airfoil. There are two ways of instantiating 
->>>>>>> 5a2eadcd
     this object: by passing in a set of points, or by reading in a coordinate
     file. The points need not start at the TE nor go ccw around the airfoil,
     but they must be ordered such that they form a continuous airfoil surface.
@@ -247,7 +178,6 @@
 
     Parameters
     ----------
-<<<<<<< HEAD
     coords : ndarray[N,3]
         Full array of airfoil coordinates
 
@@ -259,69 +189,6 @@
         Number of control points
     name : str
         The name of the airfoil.
-=======
-    k : int
-        Order of the spline
-    nCtl : int
-        Number of control points
-    X : ndarray[N,2]
-        Full array of airfoil coordinates
-    x : ndarray[N]
-        Just x coordinates of the airfoil
-    y : ndarray[N]
-        Just y coordinates of the airfoil
-    filename : str
-        The file name containing the airfoil coordinates
-    name : str
-        The name of the airfoil. Default will be the filename, if one is supplied.
-    """
-    def __init__(self, **kwargs):
-        self.TE = None
-        self.LE = None
-        self.TE_thickness = None
-        self.s_LE = None
-        self.LE_rad = None
-        self.TE_angle = None
-        self.twist = None
-        self.chord = None
-        self.chord_vec = None
-        self.camber = None
-        self.top = None
-        self.bottom = None
-        self.sampled_X = None
-        self.camber_pts = None
-
-        if 'k' in kwargs:
-            self.k = kwargs['k']
-        else:
-            self.k = 3
-        if 'nCtl' in kwargs:
-            self.nCtl = kwargs['nCtl']
-        else:
-            self.nCtl = None
-        if 'name' in kwargs:
-            self.name = kwargs['name']
-        elif 'filename' in kwargs:
-            self.name = kwargs['filename'].split('.')[0]
-        else:
-            self.name = 'unnamed airfoil'
-
-        if 'X' in kwargs:
-            self.X = kwargs['X']
-        elif 'x' in kwargs and 'y' in kwargs:
-            self.X = np.stack((kwargs['x'],kwargs['y']),axis=1)
-        elif 'filename' in kwargs:
-            self.X = _readCoordFile(kwargs['filename'])
-        else:
-            raise Error('You need to provide either points or a filename to initialize.')
-
-        #self.X = _cleanup_pts(self.X)
-
-        self.X, self.TE = _cleanup_TE(self.X,tol=1e-3)
-        if 'cleanup' in kwargs and kwargs['cleanup']:
-            self._cleanup()
-        self.recompute()
->>>>>>> 5a2eadcd
 
     def recompute(self):
         if self.nCtl is None:
@@ -329,7 +196,6 @@
         else:
             self.spline = Curve(X=self.X,k=self.k,nCtl=self.nCtl)
 
-<<<<<<< HEAD
     Examples
     --------
     The general sequence of operations for using pyfoil is as follows::
@@ -349,169 +215,6 @@
 
     def recompute(self, coords):
         self.spline = pySpline.Curve(X=coords,k=self.spline_order)
-=======
-## Geometry Information
-    def getLE(self):
-        '''
-        Calculates the leading edge point on the spline, which is defined as the point furthest away from the TE. The spline is assumed to start at the TE. The routine uses a root-finding algorithm to compute the LE.
-        Let the TE be at point :math:`x_0, y_0`, then the Euclidean distance between the TE and any point on the airfoil spline is :math:`\ell(s) = \sqrt{\Delta x^2 + \Delta y^2}`, where :math:`\Delta x = x(s)-x_0` and :math:`\Delta y = y(s)-y_0`. We know near the LE, this quantity is concave. Therefore, to find its maximum, we differentiate and use a root-finding algorithm on its derivative.
-        :math:`\\frac{\mathrm{d}\ell}{\mathrm{d}s} = \\frac{\Delta x\\frac{\mathrm{d}x}{\mathrm{d}s} + \Delta y\\frac{\mathrm{d}y}{\mathrm{d}s}}{\ell}`
-
-        The function dellds computes the quantity :math:`\Delta x\\frac{\mathrm{d}x}{\mathrm{d}s} + \Delta y\\frac{\mathrm{d}y}{\mathrm{d}s}` which is then used by brentq to find its root, with an initial bracket at [0.3, 0.7].
-
-        TODO
-        Use a Newton solver, employing 2nd derivative information and use 0.5 as the initial guess. 
-        '''
-        if self.s_LE is None:
-            def dellds(s,spline,TE):
-                pt = spline.getValue(s)
-                deriv = spline.getDerivative(s)
-                dx = pt[0] - TE[0]
-                dy = pt[1] - TE[1]
-                return dx * deriv[0] + dy * deriv[1]
-
-            self.s_LE = brentq(dellds,0.3,0.7,args=(self.spline,self.TE))
-            self.LE = self.spline.getValue(self.s_LE)
-        return self.LE
-
-
-    def getLERadius(self):
-        '''
-        Computes the leading edge radius of the airfoil. Note that this is heavily dependent on the initialization points, as well as the spline order/smoothing.
-        '''
-        if self.s_LE is None:
-            self.getLE()
-        first = self.spline.getDerivative(self.s_LE)
-        second = self.spline.getSecondDerivative(self.s_LE)
-        self.LE_rad = norm(first)**3 / norm(first[0]*second[1] - first[1]*second[0])
-        return self.LE_rad
-
-    def getTE(self):
-        self.TE = (self.spline.getValue(0) + self.spline.getValue(1))/2
-        return self.TE
-
-    def getTEThickness(self):
-        top = self.spline.getValue(0)
-        bottom = self.spline.getValue(1)
-        self.TE_thickness = np.array([top[0] + bottom[0], top[1] - bottom[1]])/2
-        return self.TE_thickness
-
-    def getTEAngle(self):
-        '''
-        Computes the trailing edge angle of the airfoil. We assume here that the spline goes from top to bottom, and that s=0 and s=1 corresponds to the 
-        top and bottom trailing edge points. Whether or not the airfoil is closed is irrelevant. 
-        '''
-        top = self.spline.getDerivative(0)
-        top = top/norm(top)
-        bottom = self.spline.getDerivative(1)
-        bottom = bottom/norm(bottom)
-        # print(np.dot(top,bottom))
-        self.TE_angle = np.pi - np.arccos(np.dot(top,bottom))
-        return np.rad2deg(self.TE_angle)
-    
-    def _splitAirfoil(self):
-        if self.s_LE is None:
-            self.getLE()
-        self.top, self.bottom = self.spline.splitCurve(self.s_LE)
-
-    def getTwist(self):
-        if self.chord_vec is None:
-            self.getChord()
-        
-        normalized_chord = self.chord_vec / self.chord
-        self.twist = np.arccos(normalized_chord.dot(np.array([1., 0.]))) * np.sign(normalized_chord[1])
-        return self.twist
-    
-    def getCTDistribution(self):
-        '''
-        Return the coordinates of the camber points, as well as the thicknesses (this is with british
-        convention).
-        '''
-        self._splitAirfoil()
-        if self.twist is None:
-            self.getTwist()
-        if self.chord is None:
-            self.getChord
-        num_chord_pts = 100
-        
-        # Compute the chord
-        chord_pts = np.vstack([self.LE,self.TE])
-        chord = line(chord_pts)
-
-        cos_sampling = np.linspace(0,1,num_chord_pts+1,endpoint=False)[1:]
-        #cos_sampling = smp.conical(num_chord_pts+2,coeff=1)[1:-1]
-
-        chord_pts = chord.getValue(cos_sampling)
-        camber_pts = np.zeros((num_chord_pts,2))
-        thickness_pts = np.zeros((num_chord_pts,2))
-        for j in range(chord_pts.shape[0]):
-            direction = np.array([np.cos(np.pi/2 - self.twist), np.sin(np.pi/2 - self.twist)])
-            direction = direction/norm(direction)
-            top = chord_pts[j,:] + 0.5*self.chord * direction
-            bottom = chord_pts[j,:] - 0.5*self.chord * direction
-            temp = np.vstack((top,bottom))
-            normal = line(temp)
-            s_top,t_top,D = self.top.projectCurve(normal,nIter=5000,eps=1e-16)
-            s_bottom,t_bottom,D = self.bottom.projectCurve(normal,nIter=5000,eps=1e-16)
-            intersect_top = self.top.getValue(s_top)
-            intersect_bottom = self.bottom.getValue(s_bottom)
-
-            # plt.plot(temp[:,0],temp[:,1],'-og')
-            # plt.plot(intersect_top[0],intersect_top[1],'or')
-            # plt.plot(intersect_bottom[0],intersect_bottom[1],'ob')
-
-            camber_pts[j,:] = (intersect_top + intersect_bottom)/2
-            thickness_pts[j,0] = (intersect_top[0] + intersect_bottom[0])/2
-            thickness_pts[j,1] = (intersect_top[1] - intersect_bottom[1])/2
-        # plt.plot(camber_pts[:,0],camber_pts[:,1],'ok')
-
-        self.camber_pts = np.vstack((self.LE,camber_pts,self.TE)) # Add TE and LE to the camber points.
-        self.getTEThickness()
-        self.thickness_pts = np.vstack((np.array((self.LE[0],0)),thickness_pts,self.TE_thickness))
-
-        return self.camber_pts, self.thickness_pts
-
-    def getMaxCamber(self):
-        pass
-    
-
-    def getMaxThickness(self,method):
-        '''
-        method : str
-            Can be one of 'british', 'american', or 'projected'
-        '''
-        pass
-    
-    def getChord(self):
-        if self.LE is None:
-            self.getLE()
-        if self.TE is None:
-            self.getTE()
-        self.chord_vec = self.TE - self.LE
-        self.chord = norm(self.chord_vec)
-        return self.chord
-
-    def getChordVec(self):
-        if self.chord_vec is None:
-            self.getChord()
-        return self.chord_vec
-
-    def isReflex(self):
-        '''
-        An airfoil is reflex if the derivative of the camber line at the trailing edge is positive.
-        #TODO this has not been tested
-        '''
-        if self.camber is None:
-            self.getCamber()
-        
-        if self.camber.getDerivative(1)[1] > 0:
-            return True
-        else:
-            return False
-
-    def isSymmetric(self, tol=1e-6):
-        pass
->>>>>>> 5a2eadcd
 
         self.TE = self.getTE()
         self.LE, self.s_LE  = self.getLE()
@@ -521,7 +224,6 @@
 
 ## Geometry Information
 
-<<<<<<< HEAD
     def getTE(self):
         TE = (self.spline.getValue(0) + self.spline.getValue(1))/2
         return TE
@@ -537,82 +239,6 @@
         TODO
         Use a Newton solver, employing 2nd derivative information and use 0.5 as the initial guess.
         '''
-=======
-## Geometry Modification
-    def _cleanup(self,derotate=True, normalize=True, center=True):
-        if derotate or normalize or center:
-            self.recompute()
-            origin = np.zeros(2)
-            sample_pts = self._getDefaultSampling()
-            self.getLE()
-            self.getTwist()
-            self.getChord()
-            '''
-            Order of operation here is important, even though all three operations are linear, because
-            we rotate about the origin for simplicity.
-            '''
-            if center:
-                delta = -1.0*self.LE
-                sample_pts = _translateCoords(sample_pts,delta)
-            if derotate:
-                angle = -1.0*self.twist
-                sample_pts = _rotateCoords(sample_pts,angle,origin)
-            if normalize:
-                factor = 1.0/self.chord
-                sample_pts = _scaleCoords(sample_pts,factor,origin)
-            
-            self.X = sample_pts
-            self.recompute()
-
-    def rotate(self,angle,origin=np.zeros(2)):
-        sample_pts = self._getDefaultSampling()
-        self.X = _rotateCoords(sample_pts,angle,origin)
-        self.recompute()
-        if self.twist is not None:
-            self.twist += angle
-
-    def derotate(self,origin=np.zeros(2)):
-        if self.spline is None:
-            self.recompute()
-        if self.twist is None:
-            self.getTwist()
-        elif self.twist == 0:
-            return
-        self.rotate(-1.0*self.twist,origin=origin)
-    
-        
-    def scale(self,factor,origin=np.zeros(2)):
-        sample_pts = self._getDefaultSampling()
-        self.X = _scaleCoords(sample_pts,factor,origin)
-        self.recompute()
-        if self.chord is not None:
-            self.chord *= factor
-
-    def normalize(self,origin=np.zeros(2)):
-        if self.spline is None:
-            self.recompute()
-        if self.chord is None:
-            self.getChord()
-        elif self.chord == 1:
-            return
-        self.scale(1.0/self.chord,origin=origin)
-    
-    def translate(self,delta):
-        sample_pts = self._getDefaultSampling()
-        self.X = _translateCoords(sample_pts,delta)
-        self.recompute()
-        if self.LE is not None:
-            self.LE += delta
-
-    def center(self):
-        if self.spline is None:
-            self.recompute()
-        if self.LE is None:
-            self.getChord()
-        elif np.all(self.LE == np.zeros(2)):
-            return
-        self.translate(-1.0*self.LE)
->>>>>>> 5a2eadcd
 
         def dellds(s,spline,TE):
             pt = spline.getValue(s)
@@ -624,7 +250,6 @@
         s_LE = brentq(dellds,0.3,0.7,args=(self.spline,self.TE))
         LE = self.spline.getValue(s_LE)
 
-<<<<<<< HEAD
         return LE, s_LE
 
     def getTwist(self):
@@ -897,109 +522,11 @@
             _writePlot3D(filename, coords[:,0], coords[:,1])
         elif fmt == 'dat':
             _writeDat(filename, coords[:,0], coords[:,1])
-=======
-    def _removeTEPts(self):
-        pass
-
-## Sampling
-    def sample(self, upper, lower=None, npts_TE=None, cell_check=True):
-        '''
-        This function defines the point sampling along airfoil surface.
-        An example dictionary is reported below:
-
-        >>> sample_dict = {'distribution' : 'conical',
-        >>>        'coeff' : 1,
-        >>>        'npts' : 50,
-        >>>        'bad_edge': False}
-
-        The point distribution currently implemented are:
-            - *Cosine*:
-            - *Conical*:
-            - *Parabolic*:
-            - *Polynomial*:
-
-        :param upper: dictionary
-                Upper surface sampling dictionary
-        :param lower: dictionary
-                Lower surface sampling dictionary
-        :param npts_TE: float
-                Number of points along the **blunt** trailing edge
-        :return: Coordinates array, anticlockwise, from trailing edge
-        '''
-        single_distr = False
-        points_init = upper['npts']
-        if lower is None:
-            single_distr = True
-            upper['npts'] = upper['npts']//2
-            lower = upper
-        if self.s_LE is None:
-            self.getLE()
-
-        bad_edge_upr = False
-        bad_edge_lwr = False
-        if 'bad_edge' in upper:
-            bad_edge_upr = upper['bad_edge']
-        if 'bad_edge' in lower:
-            bad_edge_lwr = lower['bad_edge']
-
-        upper_distr = getattr(smp, upper['distribution'])
-        lower_distr = getattr(smp, lower['distribution'])
-
-        sampling = smp.joinedSpacing(upper['npts'],upper_distr,
-                                 upper['coeff'],lower['npts'],
-                                 lower_distr,lower['coeff'],
-                                 s_LE=self.s_LE,bad_edge_upr=bad_edge_upr,
-                                 bad_edge_lwr=bad_edge_lwr)
-
-        coords = self.spline.getValue(sampling)
-
-        # Adding last point (1,-0) for pyHyp issues
-        # TODO: Add handling of TE, esp blunt or round
-        end_point = np.copy(coords[0,:])
-        if end_point[1] == 0.0:
-            end_point[1] = -0.0
-        coords = np.vstack((coords, end_point)) 
-        if cell_check is True:
-            checkCellRatio(coords)
-        self.sampled_X = coords
-        x = coords[:,0]
-        y = coords[:,1]
-
-        # To be updated later on if new point add/remove operations are included
-        # x.size-1 because of the last point added for "closure"
-        if single_distr is True and x.size-1 != points_init:
-            print('WARNING: The number of sampling points has been changed \n'
-                    '\t\tCurrent points number: %i' % (x.size))
-        return x, y
-
-    def _getDefaultSampling(self,npts = 1000):
-        sampling = smp.cosine(npts,coeff=2)
-        return self.spline.getValue(sampling)
-## Output
-    def writeCoords(self, filename,fmt='plot3d'):
-
-        if self.sampled_X is not None:
-            x = self.sampled_X[:,0]
-            y = self.sampled_X[:,1]
-        else:
-            '''
-            We have to discuss which types of printfiles we want to get and how
-            to handle them (does this class print the last "sampled" x,y or do 
-            we want more options?)
-            '''
-            raise Error("No coordinates to print, run .sample() first")
-
-        if fmt == 'plot3d':
-            _writePlot3D(filename, x, y)
-        elif fmt == 'dat':
-            _writeDat(filename, x, y)
->>>>>>> 5a2eadcd
         else:
             raise Error(fmt + ' is not a supported output format!')
 
 ## Utils
 # maybe remove and put into a separate location?
-<<<<<<< HEAD
     def plot(self):
         import matplotlib.pyplot as plt
         fig = plt.figure()
@@ -1017,21 +544,4 @@
         #     plt.plot(self.thickness_pts[:,0],self.thickness_pts[:,1],'-ob',label='thickness')
         #     plt.legend(loc='best')
         #     plt.title(self.name)
-=======
-    def plotAirfoil(self):
-        import matplotlib.pyplot as plt
-        fig = plt.figure()
-        pts = self._getDefaultSampling(npts=1000)
-        plt.plot(pts[:,0],pts[:,1],'-r')
-        plt.axis('equal')
-        if self.sampled_X is not None:
-           plt.plot(self.sampled_X[:,0],self.sampled_X[:,1],'o')
-        
-        if self.camber_pts is not None:
-            fig2 = plt.figure()
-            plt.plot(self.camber_pts[:,0],self.camber_pts[:,1],'-og',label='camber')
-            plt.plot(self.thickness_pts[:,0],self.thickness_pts[:,1],'-ob',label='thickness')
-            plt.legend(loc='best')
-            plt.title(self.name)
->>>>>>> 5a2eadcd
         return fig