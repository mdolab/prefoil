--- conflicted
+++ resolved
@@ -69,15 +69,10 @@
 fig4.suptitle('Test double distribution')
 plt.show()
 
-<<<<<<< HEAD
-airfoil.writeCoords('sampling_doubletest')
+#airfoil.writeCoords('sampling_doubletest')
 exit()
-# -----------------------------------------
-=======
-# airfoil.writeCoords('sampling_doubletest')
-quit()
+
 #-----------------------------------------
->>>>>>> cddc45f2
 '''
 Here we read in a slice file from ADflow. There is some guesswork as to the
 API for ti, but the idea is there. We retrieve geometric information from the airfoil,
